--- conflicted
+++ resolved
@@ -66,11 +66,10 @@
                             'USERENA_USE_HTTPS',
                             False)
 
-<<<<<<< HEAD
 USERENA_DEFAULT_PRIVACY = getattr(settings,
                                   'USERENA_DEFAULT_PRIVACY',
                                   'registered')
-=======
+
 # Disable the listing of profiles
 USERENA_DISABLE_PROFILE_LIST = getattr(settings,
                                        'USERENA_DISABLE_PROFILE_LIST',
@@ -78,5 +77,4 @@
 
 USERENA_USE_MESSAGES = getattr(settings,
                                'USERENA_USE_MESSAGES',
-                               True)
->>>>>>> 60876791
+                               True)