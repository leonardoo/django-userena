--- conflicted
+++ resolved
@@ -6,10 +6,7 @@
 from userena.utils import (get_gravatar, signin_redirect, get_profile_model,
                            get_protocol, get_user_model)
 from userena import settings as userena_settings
-<<<<<<< HEAD
-=======
 from userena.compat import SiteProfileNotAvailable
->>>>>>> f2bf3838
 
 import hashlib
 
